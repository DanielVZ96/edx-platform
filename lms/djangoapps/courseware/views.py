--- conflicted
+++ resolved
@@ -38,11 +38,6 @@
 from courseware import grades
 from courseware.courses import (check_course, get_courses_by_university,
                                 has_staff_access_to_course_id)
-
-
-import comment_client
-
-
 
 
 import comment_client
@@ -273,11 +268,7 @@
 
 @login_required
 def news(request, course_id):
-<<<<<<< HEAD
-    course = check_course(course_id)
-=======
-    course = check_course(request.user, course_id)
->>>>>>> 00ff1b94
+    course = check_course(request.user, course_id)
 
     notifications = comment_client.get_notifications(request.user.id)
 
@@ -286,9 +277,6 @@
         'content': render_notifications(request, course, notifications),
     }
 
-<<<<<<< HEAD
-    return render_to_response('news.html', context)
-=======
     return render_to_response('news.html', context)
 
 @login_required
@@ -388,5 +376,4 @@
 
     # For now, just a static page
     context = {'course': course }
-    return render_to_response('instructor_dashboard.html', context)
->>>>>>> 00ff1b94
+    return render_to_response('instructor_dashboard.html', context)