<<<<<<< HEAD
  # lint-amnesty, pylint: disable=missing-module-docstring
=======
# lint-amnesty, pylint: disable=missing-module-docstring
>>>>>>> 240a8c2e

import decimal
import json
from functools import wraps

from django.core.serializers import serialize
from django.core.serializers.json import DjangoJSONEncoder
from django.db.models.query import QuerySet
from django.http import HttpResponse, HttpResponseBadRequest


class EDXJSONEncoder(DjangoJSONEncoder):
    """
    Encoder for Decimal object, other objects will be encoded as per DjangoJSONEncoder default implementation.

    NOTE:
        Please see https://docs.djangoproject.com/en/1.8/releases/1.5/#system-version-of-simplejson-no-longer-used
        DjangoJSONEncoder will now use the Python's json module but Python's json module don't know about how to
        encode Decimal object, so as per default implementation Decimal objects will be encoded to `str` which we don't
        want and also this is different from Django 1.4, In Django 1.4 if Decimal object has zeros after the decimal
        point then object will be serialized as `int` else `float`, so we are keeping this behavior.
    """
    def default(self, o):  # pylint: disable=method-hidden
        """
        Encode Decimal objects. If decimal object has zeros after the
        decimal point then object will be serialized as `int` else `float`
        """
        if isinstance(o, decimal.Decimal):
            if o == o.to_integral():
                return int(o)
            return float(o)
        else:
            return super(EDXJSONEncoder, self).default(o)  # lint-amnesty, pylint: disable=super-with-arguments


def expect_json(view_function):
    """
    View decorator for simplifying handing of requests that expect json.  If the request's
    CONTENT_TYPE is application/json, parses the json dict from request.body, and updates
    request.POST with the contents.
    """
    @wraps(view_function)
    def parse_json_into_request(request, *args, **kwargs):
        # cdodge: fix postback errors in CMS. The POST 'content-type' header can include additional information
        # e.g. 'charset', so we can't do a direct string compare
        if "application/json" in request.META.get('CONTENT_TYPE', '') and request.body:
            try:
                request.json = json.loads(request.body.decode('utf8'))
            except ValueError:
                return JsonResponseBadRequest({"error": "Invalid JSON"})
        else:
            request.json = {}

        return view_function(request, *args, **kwargs)

    return parse_json_into_request


class JsonResponse(HttpResponse):
    """
    Django HttpResponse subclass that has sensible defaults for outputting JSON.
    """
    def __init__(self, resp_obj=None, status=None, encoder=EDXJSONEncoder,  # lint-amnesty, pylint: disable=keyword-arg-before-vararg
                 *args, **kwargs):
        if resp_obj in (None, ""):
            content = ""
            status = status or 204
        elif isinstance(resp_obj, QuerySet):
            content = serialize('json', resp_obj)
        else:
            content = json.dumps(resp_obj, cls=encoder, indent=2, ensure_ascii=True)
        kwargs.setdefault("content_type", "application/json")
        if status:
            kwargs["status"] = status
        super(JsonResponse, self).__init__(content, *args, **kwargs)  # lint-amnesty, pylint: disable=super-with-arguments


class JsonResponseBadRequest(HttpResponseBadRequest):
    """
    Subclass of HttpResponseBadRequest that defaults to outputting JSON.
    Use this to send BadRequestResponse & some Json object along with it.

    Defaults:
        dictionary: empty dictionary
        status: 400
        encoder: DjangoJSONEncoder
    """
    def __init__(self, obj=None, status=400, encoder=DjangoJSONEncoder, *args, **kwargs):  # lint-amnesty, pylint: disable=keyword-arg-before-vararg
        if obj in (None, ""):
            content = ""
        else:
            content = json.dumps(obj, cls=encoder, indent=2, ensure_ascii=False)
        kwargs.setdefault("content_type", "application/json")
        kwargs["status"] = status
        super(JsonResponseBadRequest, self).__init__(content, *args, **kwargs)  # lint-amnesty, pylint: disable=super-with-arguments<|MERGE_RESOLUTION|>--- conflicted
+++ resolved
@@ -1,8 +1,4 @@
-<<<<<<< HEAD
-  # lint-amnesty, pylint: disable=missing-module-docstring
-=======
 # lint-amnesty, pylint: disable=missing-module-docstring
->>>>>>> 240a8c2e
 
 import decimal
 import json
